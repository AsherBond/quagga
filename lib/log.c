--- conflicted
+++ resolved
@@ -42,10 +42,7 @@
 #else
 #define LOCK qpt_mutex_lock(vty_mutex);++vty_lock_count;
 #define UNLOCK --vty_lock_count;qpt_mutex_unlock(vty_mutex);
-<<<<<<< HEAD
-=======
 #define ASSERTLOCKED if(vty_lock_count==0 && !vty_lock_asserted){vty_lock_asserted=1;assert(0);}
->>>>>>> 7f6da094
 #endif
 
 /* log is protected by the same mutext as vty, see comments in vty.c */
@@ -199,11 +196,7 @@
   struct timestamp_control tsctl;
   tsctl.already_rendered = 0;
 
-<<<<<<< HEAD
-  assert(vty_lock_count);
-=======
   ASSERTLOCKED
->>>>>>> 7f6da094
 
   /* If zlog is not specified, use default one. */
   if (zl == NULL)
@@ -926,7 +919,6 @@
   UNLOCK
   return result;
 }
-<<<<<<< HEAD
 
 int
 zlog_get_default_lvl (struct zlog *zl)
@@ -935,16 +927,6 @@
 
   LOCK
 
-=======
-
-int
-zlog_get_default_lvl (struct zlog *zl)
-{
-  int result = LOG_DEBUG;
-
-  LOCK
-
->>>>>>> 7f6da094
   if (zl == NULL)
     zl = zlog_default;
 
@@ -1382,9 +1364,5 @@
 #undef RTSIZE
 
 #undef LOCK
-<<<<<<< HEAD
 #undef UNLOCK
-=======
-#undef UNLOCK
-#undef ASSERTLOCKED
->>>>>>> 7f6da094
+#undef ASSERTLOCKED