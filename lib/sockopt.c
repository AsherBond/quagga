--- conflicted
+++ resolved
@@ -290,11 +290,7 @@
           ipv6_minhopcount      = IPV6_MINHOPCOUNT
 # else
           have_ipv6_minhopcount = false,
-<<<<<<< HEAD
-          ipv6_minhopcount      = IPV6_MINHOPCOUNT
-=======
           ipv6_minhopcount      = 0
->>>>>>> 142c0edf
 # endif
         } ;
 #endif /* HAVE_IPV6 */
